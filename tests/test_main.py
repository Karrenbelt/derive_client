--- conflicted
+++ resolved
@@ -369,34 +369,4 @@
     currency = derive_client.fetch_currency(UnderlyingCurrency.BTC.name)
     assert isinstance(currency, dict)
     assert currency['currency'] == UnderlyingCurrency.BTC.name
-<<<<<<< HEAD
-    assert currency['managers'].pop().get('address') is not None
-
-
-def test_transfer_from_funding_to_subaccount(derive_client):
-    """Test transfer from funding to subaccount."""
-    # freeze_time(derive_client)
-    amount = 1
-    to_subaccount_id = derive_client.fetch_subaccounts()['subaccount_ids'][0]
-    result = derive_client.transfer_from_funding_to_subaccount(
-        amount=amount,
-        subaccount_id=to_subaccount_id,
-        asset_name=CollateralAsset.USDC.name,
-    )
-    assert result
-
-
-def test_transfer_from_subaccount_to_funding(derive_client):
-    """Test transfer from subaccount to funding."""
-    # freeze_time(derive_client)
-    amount = 1
-    from_subaccount_id = derive_client.fetch_subaccounts()['subaccount_ids'][0]
-    result = derive_client.transfer_from_subaccount_to_funding(
-        amount=amount,
-        subaccount_id=from_subaccount_id,
-        asset_name=CollateralAsset.USDC.name,
-    )
-    assert result
-=======
-    assert currency['managers'].pop().get('address') is not None
->>>>>>> a50a8fb8
+    assert currency['managers'].pop().get('address') is not None