"""
Tests for the main function.
"""
import time
from itertools import product

import pytest

from derive_client.analyser import PortfolioAnalyser
from derive_client.constants import DEFAULT_SPOT_QUOTE_TOKEN
<<<<<<< HEAD
from derive_client.custom_types import (
=======
from derive_client.data_types import (
>>>>>>> 395e61d7
    CollateralAsset,
    InstrumentType,
    OrderSide,
    OrderType,
    SubaccountType,
    UnderlyingCurrency,
)


@pytest.mark.parametrize(
    "instrument_tuple",
    [
        (InstrumentType.PERP, UnderlyingCurrency.BTC),
        (InstrumentType.OPTION, UnderlyingCurrency.BTC),
        (InstrumentType.ERC20, UnderlyingCurrency.LBTC),
    ],
)
def test_derive_client_fetch_instruments(derive_client, instrument_tuple):
    """
    Test the DeriveClient class.
    """
    instrument_type, currency = instrument_tuple
    assert derive_client.fetch_instruments(instrument_type=instrument_type, currency=currency)


def test_create_signature_headers(derive_client):
    """
    Test the DeriveClient class.
    """
    assert derive_client._create_signature_headers()


def test_fetch_subaccounts(derive_client):
    """
    Test the DeriveClient class.
    """
    accounts = derive_client.fetch_subaccounts()
    assert accounts['subaccount_ids']


def test_fetch_subaccount(derive_client):
    """
    Show we can fetch a subaccount.
    """
    subaccount_id = derive_client.fetch_subaccounts()['subaccount_ids'][0]
    subaccount = derive_client.fetch_subaccount(subaccount_id)
    assert subaccount['subaccount_id'] == subaccount_id


@pytest.mark.skip("This test is not working")
def test_create_pm_subaccount(derive_client):
    """
    Test the DeriveClient class.
    """
    # freeze_time(derive_client)
    collateral_asset = CollateralAsset.USDC
    underlying_currency = UnderlyingCurrency.ETH
    subaccount_id = derive_client.create_subaccount(
        subaccount_type=SubaccountType.PORTFOLIO,
        collateral_asset=collateral_asset,
        underlying_currency=underlying_currency,
    )
    assert subaccount_id


@pytest.mark.skip("This test is not working")
def test_create_sm_subaccount(derive_client):
    """
    Test the DeriveClient class.
    """
    # freeze_time(derive_client)
    collateral_asset = CollateralAsset.USDC
    subaccount_id = derive_client.create_subaccount(
        subaccount_type=SubaccountType.STANDARD,
        collateral_asset=collateral_asset,
    )
    assert subaccount_id


@pytest.mark.parametrize(
    "instrument_name, side, price, instrument_type",
    [
        ("ETH-PERP", OrderSide.BUY, 200, InstrumentType.PERP),
        ("ETH-PERP", OrderSide.SELL, 10000, InstrumentType.PERP),
    ],
)
def test_create_order(derive_client, instrument_name, side, price, instrument_type):
    """
    Test the DeriveClient class.
    """
    result = derive_client.create_order(
        price=price,
        amount=0.1,
        instrument_name=instrument_name,
        side=side,
        order_type=OrderType.LIMIT,
        instrument_type=instrument_type,
    )
    assert "error" not in result
    order_price = float(result['limit_price'])
    order_side = result['direction']
    assert order_price == price
    assert order_side == side.value


@pytest.mark.parametrize(
    "instrument_type, currency",
    product(
        [
            InstrumentType.PERP,
            InstrumentType.OPTION,
        ],
        [UnderlyingCurrency.BTC],
    ),
)
def test_fetch_instrument_ticker(derive_client, instrument_type, currency):
    """
    Test the DeriveClient class.
    """
    instruments = derive_client.fetch_instruments(
        instrument_type=instrument_type,
        currency=currency,
    )
    instrument_name = instruments[0]['instrument_name']
    ticker = derive_client.fetch_ticker(instrument_name=instrument_name)
    assert ticker['instrument_name'] == instrument_name


@pytest.mark.parametrize(
    "instrument_type, currency",
    product(
        [InstrumentType.ERC20],
        ["ETH"],
    ),
)
def test_fetch_spot_ticker(derive_client, instrument_type, currency):
    """
    Test the DeriveClient class.
    """
    instrument_name = f"{currency}-{DEFAULT_SPOT_QUOTE_TOKEN}"
    ticker = derive_client.fetch_ticker(instrument_name=instrument_name)
    assert ticker['instrument_name'] == instrument_name


def test_fetch_option_tickers(derive_client):
    """
    Test the DeriveClient class.
    """
    instruments = derive_client.fetch_instruments(instrument_type=InstrumentType.OPTION, expired=False)
    instrument_name = instruments[0]['instrument_name']
    ticker = derive_client.fetch_ticker(instrument_name=instrument_name)
    assert ticker['instrument_name'] == instrument_name


def test_fetch_first_subaccount(derive_client):
    """
    Test the DeriveClient class.
    """
    subaccount_id = derive_client.fetch_subaccounts()['subaccount_ids'][0]
    subaccount = derive_client.fetch_subaccount(subaccount_id)
    assert subaccount['subaccount_id'] == subaccount_id


def test_fetch_orders(derive_client):
    """
    Test the DeriveClient class.
    """
    orders = derive_client.fetch_orders()
    assert orders


def test_cancel_order(derive_client):
    """
    Test the DeriveClient class.
    """
    order = derive_client.create_order(
        price=200,
        amount=1,
        instrument_name="ETH-PERP",
        side=OrderSide.BUY,
        order_type=OrderType.LIMIT,
    )
    order_id = order['order_id']
    result = derive_client.cancel(instrument_name="ETH-PERP", order_id=order_id)
    assert result['order_id'] == order_id


def test_cancel_all_orders(derive_client):
    """Test all open orders are cancelled."""
    derive_client.create_order(
        price=200,
        amount=1,
        instrument_name="ETH-PERP",
        side=OrderSide.BUY,
        order_type=OrderType.LIMIT,
    )
    open_orders = derive_client.fetch_orders(status="open")
    assert open_orders
    derive_client.cancel_all()
    open_orders = derive_client.fetch_orders(status="open")
    assert not open_orders


def test_get_positions(derive_client):
    """Test get positions."""
    positions = derive_client.get_positions()
    assert isinstance(positions, list)


def test_get_collaterals(derive_client):
    """Test get collaterals."""
    collaterals = derive_client.get_collaterals()
    assert isinstance(collaterals, list)


@pytest.mark.skip("This test is not working on testnet due to rate limiting")
def test_get_tickers(derive_client):
    """Test get tickers."""
    tickers = derive_client.fetch_tickers()
    assert isinstance(tickers, dict)


@pytest.mark.parametrize(
    "currency, side",
    [
        (UnderlyingCurrency.ETH, OrderSide.BUY),
        (UnderlyingCurrency.ETH, OrderSide.SELL),
    ],
)
def test_can_create_option_order(derive_client, currency, side):
    """Test can create option order."""
    tickers = derive_client.fetch_tickers(
        instrument_type=InstrumentType.OPTION,
        currency=currency,
    )
    symbol, ticker = [f for f in tickers.items() if f[1]['is_active']][-1]
    if side == OrderSide.BUY:
        order_price = ticker['min_price']
    else:
        order_price = ticker['max_price']
    order = derive_client.create_order(
        amount=0.5,
        side=side,
        price=order_price,
        instrument_name=symbol,
        instrument_type=InstrumentType.OPTION,
        order_type=OrderType.LIMIT,
    )
    assert order


def test_get_nonce_and_signature_expiration(derive_client):
    """Test get nonce and signature."""

    ts, nonce, expiration = derive_client.get_nonce_and_signature_expiry()
    assert ts
    assert nonce
    assert expiration


def test_transfer_collateral(derive_client):
    """Test transfer collateral."""
    # freeze_time(derive_client)
    amount = 1
    subaccounts = derive_client.fetch_subaccounts()
    to = subaccounts['subaccount_ids'][0]
    asset = CollateralAsset.USDC
    result = derive_client.transfer_collateral(amount, to, asset)
    assert result


def test_transfer_collateral_steps(
    derive_client,
):
    """Test transfer collateral."""

    subaccounts = derive_client.fetch_subaccounts()
    receiver = subaccounts['subaccount_ids'][0]
    sender = subaccounts['subaccount_ids'][1]

    pre_account_balance = float(derive_client.fetch_subaccount(sender)['collaterals_value'])
    asset = CollateralAsset.USDC
    amount = 1
    derive_client.transfer_collateral(amount, receiver, asset)
    while True:
        account_balance = float(derive_client.fetch_subaccount(sender)['collaterals_value'])
        if account_balance != pre_account_balance:
            break
        else:
            print(f"waiting for transaction to be mined balance is {account_balance}")
            time.sleep(1)

    assert account_balance == pre_account_balance - amount

    # we now check if *any* of the subaccounts have a balance of the amount we sent
    # if they do then the transaction was successful
    sub_accounts = derive_client.fetch_subaccounts()['subaccount_ids']
    for sub_account in sub_accounts:
        res = derive_client.fetch_subaccount(sub_account)
        sub_account_balance = float(res['collaterals_value'])
        if sub_account_balance != 0:
            break
    else:
        assert False, "No subaccount has a balance"


@pytest.mark.parametrize(
    "underlying_currency",
    [
        UnderlyingCurrency.BTC.value,
    ],
)
@pytest.mark.skip("Currently the subaccounts have no open positions")
def test_analyser(underlying_currency, derive_client):
    """Test analyser."""
    raw_data = derive_client.fetch_subaccount(derive_client.subaccount_id)
    analyser = PortfolioAnalyser(raw_data)
    analyser.print_positions(underlying_currency)
    analyser.get_open_positions(underlying_currency)
    analyser.get_subaccount_value()
    assert len(analyser.get_total_greeks(underlying_currency))


def test_get_mmp_config(derive_client):
    """Test get mmp config."""
    config = derive_client.get_mmp_config(derive_client.subaccount_id)
    assert isinstance(config, list)


def test_set_mmp_config(derive_client):
    """Test set mmp config."""
    config = {
        "subaccount_id": derive_client.subaccount_id,
        "currency": UnderlyingCurrency.ETH,
        "mmp_frozen_time": 0,
        "mmp_interval": 10_000,
        "mmp_amount_limit": 10,
        "mmp_delta_limit": 0.1,
    }
    derive_client.set_mmp_config(**config)
    set_config = derive_client.get_mmp_config(derive_client.subaccount_id, UnderlyingCurrency.ETH)[0]
    for k, v in config.items():
        if k == "currency":
            assert set_config[k] == v.name
        else:
            assert float(set_config[k]) == v


def test_fetch_all_currencies(derive_client):
    """Test fetch all currencies."""
    currencies = derive_client.fetch_all_currencies()
    assert isinstance(currencies, list)
    assert len(currencies) > 0


def test_fetch_currency(derive_client):
    """Test fetch currency."""
    currency = derive_client.fetch_currency(UnderlyingCurrency.BTC.name)
    assert isinstance(currency, dict)
    assert currency['currency'] == UnderlyingCurrency.BTC.name
    assert currency['managers'].pop().get('address') is not None<|MERGE_RESOLUTION|>--- conflicted
+++ resolved
@@ -8,11 +8,7 @@
 
 from derive_client.analyser import PortfolioAnalyser
 from derive_client.constants import DEFAULT_SPOT_QUOTE_TOKEN
-<<<<<<< HEAD
-from derive_client.custom_types import (
-=======
 from derive_client.data_types import (
->>>>>>> 395e61d7
     CollateralAsset,
     InstrumentType,
     OrderSide,
