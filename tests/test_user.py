--- conflicted
+++ resolved
@@ -7,11 +7,7 @@
 
 import pytest
 
-<<<<<<< HEAD
-from derive_client.custom_types import OrderSide, OrderType
-=======
 from derive_client.data_types import OrderSide, OrderType
->>>>>>> 395e61d7
 
 
 @pytest.mark.skip(reason="This test is not meant to be run in CI")
