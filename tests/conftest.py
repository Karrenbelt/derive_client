--- conflicted
+++ resolved
@@ -27,24 +27,8 @@
 @pytest.fixture
 def derive_client():
     derive_client = DeriveClient(
-<<<<<<< HEAD
-        private_key=TEST_PRIVATE_KEY, wallet=TEST_WALLET, env=Environment.TEST, logger=get_logger()
-    )
-=======
         wallet=TEST_WALLET, private_key=TEST_PRIVATE_KEY, env=Environment.TEST, logger=get_logger()
-    )
     derive_client.subaccount_id = SUBACCOUNT_ID
->>>>>>> 918f7375
-    yield derive_client
-    derive_client.cancel_all()
-
-
-@pytest.fixture
-def derive_client_2():
-    derive_client = DeriveClient(
-        wallet=TEST_WALLET, private_key=TEST_PRIVATE_KEY, env=Environment.TEST, logger=get_logger()
-    )
-    derive_client.subaccount_id = derive_client.fetch_subaccounts()[-1]['id']
     yield derive_client
     derive_client.cancel_all()
 
