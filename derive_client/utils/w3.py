import functools
import heapq
import json
import threading
import time
from logging import Logger
from pathlib import Path
from typing import Any, Callable, Generator, Literal

import yaml
from eth_account import Account
from hexbytes import HexBytes
from requests import RequestException
from web3 import Web3
from web3.contract import Contract
from web3.contract.contract import ContractEvent
from web3.datastructures import AttributeDict
from web3.providers.rpc import HTTPProvider

from derive_client.constants import ABI_DATA_DIR, DEFAULT_RPC_ENDPOINTS, GAS_FEE_BUFFER, GAS_LIMIT_BUFFER
from derive_client.data_types import ChainID, RPCEndpoints, TxResult, TxStatus
<<<<<<< HEAD
from derive_client.exceptions import InsufficientNativeBalance, NoAvailableRPC, TxSubmissionError
=======
from derive_client.exceptions import NoAvailableRPC
>>>>>>> 5f6d606a
from derive_client.utils.logger import get_logger
from derive_client.utils.retry import exp_backoff_retry

EVENT_LOG_RETRIES = 10


class EndpointState:
    __slots__ = ("provider", "backoff", "next_available")

    def __init__(self, provider: HTTPProvider):
        self.provider = provider
        self.backoff = 0.0
        self.next_available = 0.0

    def __lt__(self, other: "EndpointState") -> bool:
        return self.next_available < other.next_available

    def __str__(self) -> str:
        return f"{self.__class__.__name__}({self.provider.endpoint_uri})"


def make_rotating_provider_middleware(
    endpoints: list[HTTPProvider],
    *,
    initial_backoff: float = 1.0,
    max_backoff: float = 600.0,
    logger: Logger,
) -> Callable[[Callable[[str, Any], Any], Web3], Callable[[str, Any], Any]]:
    """
    v6.11-style middleware:
     - round-robin via a min-heap of `next_available` times
     - on 429: exponential back-off for that endpoint, capped
    """

    heap: list[EndpointState] = [EndpointState(p) for p in endpoints]
    heapq.heapify(heap)
    lock = threading.Lock()

    def middleware_factory(make_request: Callable[[str, Any], Any], w3: Web3) -> Callable[[str, Any], Any]:
        def rotating_backoff(method: str, params: Any) -> Any:
            now = time.monotonic()

            while True:
                # 1) grab the earlies-available endpoint
                with lock:
                    state = heapq.heappop(heap)

                # 2) if it's not yet ready, push back and error out
                if state.next_available > now:
                    with lock:
                        heapq.heappush(heap, state)
                    msg = "All RPC endpoints are cooling down. Try again in %.2f seconds."
                    logger.warning(msg, state.next_available - now)
                    raise NoAvailableRPC(msg)

                try:
                    # 3) attempt the request
                    resp = state.provider.make_request(method, params)

                    # Json‑RPC error branch
                    if isinstance(resp, dict) and (error := resp.get("error")):
                        state.backoff = state.backoff * 2 if state.backoff else initial_backoff
                        state.backoff = min(state.backoff, max_backoff)
                        state.next_available = now + state.backoff
                        with lock:
                            heapq.heappush(heap, state)
                        err_msg = error.get("message", "")
                        msg = "RPC error on %s: %s → backing off %.2fs"
                        logger.info(msg, state.provider.endpoint_uri, err_msg, state.backoff, extra=resp)
                        continue

                    # 4) on success, reset its backoff and re-schedule immediately
                    state.backoff = 0.0
                    state.next_available = now
                    with lock:
                        heapq.heappush(heap, state)
                    return resp

                except RequestException as e:
                    logger.debug("Endpoint %s failed: %s", state.provider.endpoint_uri, e)

                    # We retry on all exceptions
                    hdr = (e.response and e.response.headers or {}).get("Retry-After")
                    try:
                        backoff = float(hdr)
                    except (ValueError, TypeError):
                        backoff = state.backoff * 2 if state.backoff > 0 else initial_backoff

                    # cap backoff and schedule
                    state.backoff = min(backoff, max_backoff)
                    state.next_available = now + state.backoff
                    with lock:
                        heapq.heappush(heap, state)
                    msg = "Backing off %s for %.2fs"
                    logger.info(msg, state.provider.endpoint_uri, backoff)
                    continue
                except Exception as e:
                    msg = "Unexpected error calling %s %s on %s; backing off %.2fs and continuing"
                    logger.exception(msg, method, params, state.provider.endpoint_uri, max_backoff, exc_info=e)
                    state.backoff = max_backoff
                    state.next_available = now + state.backoff
                    with lock:
                        heapq.heappush(heap, state)
                    continue

        return rotating_backoff

    return middleware_factory


@functools.lru_cache
def load_rpc_endpoints(path: Path) -> RPCEndpoints:
    return RPCEndpoints(**yaml.safe_load(path.read_text()))


def get_w3_connection(
    chain_id: ChainID,
    *,
    rpc_endpoints: RPCEndpoints | None = None,
    logger: Logger | None = None,
) -> Web3:
    rpc_endpoints = rpc_endpoints or load_rpc_endpoints(DEFAULT_RPC_ENDPOINTS)
    providers = [HTTPProvider(url) for url in rpc_endpoints[chain_id]]

    logger = logger or get_logger()

    # NOTE: Initial provider is a no-op once middleware is in place
    w3 = Web3()
    rotator = make_rotating_provider_middleware(
        providers,
        initial_backoff=1.0,
        max_backoff=600.0,
        logger=logger,
    )
    w3.middleware_onion.add(rotator)
    return w3


def get_contract(w3: Web3, address: str, abi: list) -> Contract:
    return w3.eth.contract(address=Web3.to_checksum_address(address), abi=abi)


def get_erc20_contract(w3: Web3, token_address: str) -> Contract:
    erc20_abi_path = ABI_DATA_DIR / "erc20.json"
    abi = json.loads(erc20_abi_path.read_text())
    return get_contract(w3=w3, address=token_address, abi=abi)


def simulate_tx(w3: Web3, tx: dict, account: Account) -> dict:
    balance = w3.eth.get_balance(account.address)
    max_fee_per_gas = tx["maxFeePerGas"]
    gas_limit = tx["gas"]
    value = tx.get("value", 0)

    max_gas_cost = gas_limit * max_fee_per_gas
    total_cost = max_gas_cost + value
    if not balance >= total_cost:
        ratio = balance / total_cost * 100
        raise InsufficientNativeBalance(f"available: {balance} < required: {total_cost} ({ratio:.2f}%)")

    w3.eth.call(tx)
    return tx


@exp_backoff_retry
def build_standard_transaction(
    func,
    account: Account,
    w3: Web3,
    value: int = 0,
    gas_blocks: int = 100,
    gas_percentile: int = 99,
) -> dict:
    """Standardized transaction building with EIP-1559 and gas estimation"""

    nonce = w3.eth.get_transaction_count(account.address)
    fee_estimations = estimate_fees(w3, blocks=gas_blocks, percentiles=[gas_percentile])
    max_fee = fee_estimations[0]["maxFeePerGas"]
    priority_fee = fee_estimations[0]["maxPriorityFeePerGas"]

    tx = func.build_transaction(
        {
            "from": account.address,
            "nonce": nonce,
            "maxFeePerGas": max_fee,
            "maxPriorityFeePerGas": priority_fee,
            "chainId": w3.eth.chain_id,
            "value": value,
        }
    )

    tx["gas"] = int(w3.eth.estimate_gas(tx) * GAS_LIMIT_BUFFER)
    return simulate_tx(w3, tx, account)


def wait_for_tx_receipt(w3: Web3, tx_hash: str, timeout=120, poll_interval=1) -> AttributeDict:
    start_time = time.monotonic()
    while True:
        try:
            receipt = w3.eth.get_transaction_receipt(tx_hash)
        except Exception:
            receipt = None
        if receipt is not None:
            return receipt
        if time.monotonic() - start_time > timeout:
            raise TimeoutError("Timed out waiting for transaction receipt.")
        time.sleep(poll_interval)


def sign_and_send_tx(w3: Web3, tx: dict, private_key: str, logger: Logger) -> HexBytes:
    signed_tx = w3.eth.account.sign_transaction(tx, private_key=private_key)
    logger.debug(f"signed_tx: {signed_tx}")
    tx_hash = w3.eth.send_raw_transaction(signed_tx.raw_transaction)
    logger.debug(f"tx_hash: {tx_hash.to_0x_hex()}")
    return tx_hash


def send_and_confirm_tx(
    w3: Web3,
    tx: dict,
    private_key: str,
    *,
    action: str,  # e.g. "approve()", "deposit()", "withdraw()"
    logger: Logger,
) -> TxResult:
    """Send and confirm transactions."""

    try:
<<<<<<< HEAD
=======

>>>>>>> 5f6d606a
        tx_hash = sign_and_send_tx(w3=w3, tx=tx, private_key=private_key, logger=logger)
        tx_result = TxResult(tx_hash=tx_hash.to_0x_hex(), tx_receipt=None, exception=None)
    except Exception as send_err:
        msg = f"❌ Failed to send tx for {action}, error: {send_err!r}"
        logger.error(msg)
        raise TxSubmissionError(msg) from send_err

    try:
        tx_result.tx_receipt = wait_for_tx_receipt(w3=w3, tx_hash=tx_hash)
    except TimeoutError:
        logger.warning(f"⏱️ Timeout waiting for tx receipt of {tx_hash.to_0x_hex()}")
        return tx_result

    if tx_result.tx_receipt.status == TxStatus.SUCCESS:
        logger.info(f"✅ {action} succeeded for tx {tx_hash.to_0x_hex()}")
    else:
        logger.error(f"❌ {action} reverted for tx {tx_hash.to_0x_hex()}")

    return tx_result


def estimate_fees(w3, percentiles: list[int], blocks=20, default_tip=10_000):
    fee_history = w3.eth.fee_history(blocks, "pending", percentiles)
    base_fees = fee_history["baseFeePerGas"]
    rewards = fee_history["reward"]

    # Calculate average priority fees for each percentile
    avg_priority_fees = []
    for i in range(len(percentiles)):
        nonzero_rewards = [r[i] for r in rewards if len(r) > i and r[i] > 0]
        if nonzero_rewards:
            estimated_tip = sum(nonzero_rewards) // len(nonzero_rewards)
        else:
            estimated_tip = default_tip
        avg_priority_fees.append(estimated_tip)

    # Use the latest base fee
    latest_base_fee = base_fees[-1]

    # Calculate max fees
    fee_estimations = []
    for priority_fee in avg_priority_fees:
        max_fee = int((latest_base_fee + priority_fee) * GAS_FEE_BUFFER)
        fee_estimations.append({"maxFeePerGas": max_fee, "maxPriorityFeePerGas": priority_fee})

    return fee_estimations


def iter_events(
    w3: Web3,
    filter_params: dict,
    *,
    condition: Callable[[AttributeDict], bool] = lambda _: True,
    max_block_range: int = 10_000,
    poll_interval: float = 5.0,
    timeout: float | None = None,
    logger: Logger,
) -> Generator[AttributeDict, None, None]:
    """Stream matching logs over a fixed or live block window. Optionally raises TimeoutError."""

    original_filter_params = filter_params.copy()  # return original in TimeoutError
    if (cursor := filter_params["fromBlock"]) == "latest":
        cursor = w3.eth.block_number

    start_block = cursor
    filter_params["toBlock"] = filter_params.get("toBlock", "latest")
    fixed_ceiling = None if filter_params["toBlock"] == "latest" else filter_params["toBlock"]

    deadline = None if timeout is None else time.monotonic() + timeout
    while True:
        if deadline and time.monotonic() > deadline:
            msg = f"Timed out waiting for events after scanning blocks {start_block}-{cursor}"
            logger.warning(msg)
            raise TimeoutError(f"{msg}: filter_params: {original_filter_params}")
        upper = fixed_ceiling or w3.eth.block_number
        if cursor <= upper:
            end = min(upper, cursor + max_block_range - 1)
            filter_params["fromBlock"] = hex(cursor)
            filter_params["toBlock"] = hex(end)
            # For example, when rotating providers are out of sync
            retry_get_logs = exp_backoff_retry(w3.eth.get_logs, attempts=EVENT_LOG_RETRIES)
            logs = retry_get_logs(filter_params=filter_params)
            logger.debug(f"Scanned {cursor} - {end}: {len(logs)} logs")
            yield from filter(condition, logs)
            cursor = end + 1  # bounds are inclusive

        if fixed_ceiling and cursor > fixed_ceiling:
            raise StopIteration

        time.sleep(poll_interval)


def wait_for_event(
    w3: Web3,
    filter_params: dict,
    *,
    condition: Callable[[AttributeDict], bool] = lambda _: True,
    max_block_range: int = 10_000,
    poll_interval: float = 5.0,
    timeout: float = 300.0,
    logger: Logger,
) -> AttributeDict:
    """Return the first log from iter_events, or raise TimeoutError after `timeout` seconds."""

    return next(iter_events(**locals()))


def make_filter_params(
    event: ContractEvent,
    from_block: int | Literal["latest"],
    to_block: int | Literal["latest"] = "latest",
    argument_filters: dict | None = None,
) -> dict:
    """
    Function to create an eth_getLogs compatible filter_params for this event without using .create_filter.
    event.create_filter uses eth_newFilter (a "push"), which not all RPC endpoints support.
    """

    argument_filters = argument_filters or {}
    filter_params = event._get_event_filter_params(
        fromBlock=from_block,
        toBlock=to_block,
        argument_filters=argument_filters,
        abi=event.abi,
    )
    filter_params["topics"] = tuple(filter_params["topics"])
    address = filter_params["address"]
    if isinstance(address, str):
        filter_params["address"] = Web3.to_checksum_address(address)
    elif isinstance(address, (list, tuple)) and len(address) == 1:
        filter_params["address"] = Web3.to_checksum_address(address[0])
    else:
        raise ValueError(f"Unexpected address filter: {address!r}")

    return filter_params<|MERGE_RESOLUTION|>--- conflicted
+++ resolved
@@ -19,11 +19,7 @@
 
 from derive_client.constants import ABI_DATA_DIR, DEFAULT_RPC_ENDPOINTS, GAS_FEE_BUFFER, GAS_LIMIT_BUFFER
 from derive_client.data_types import ChainID, RPCEndpoints, TxResult, TxStatus
-<<<<<<< HEAD
 from derive_client.exceptions import InsufficientNativeBalance, NoAvailableRPC, TxSubmissionError
-=======
-from derive_client.exceptions import NoAvailableRPC
->>>>>>> 5f6d606a
 from derive_client.utils.logger import get_logger
 from derive_client.utils.retry import exp_backoff_retry
 
@@ -252,10 +248,6 @@
     """Send and confirm transactions."""
 
     try:
-<<<<<<< HEAD
-=======
-
->>>>>>> 5f6d606a
         tx_hash = sign_and_send_tx(w3=w3, tx=tx, private_key=private_key, logger=logger)
         tx_result = TxResult(tx_hash=tx_hash.to_0x_hex(), tx_receipt=None, exception=None)
     except Exception as send_err:
