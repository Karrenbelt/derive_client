--- conflicted
+++ resolved
@@ -86,14 +86,9 @@
                         state.next_available = now + state.backoff
                         with lock:
                             heapq.heappush(heap, state)
-<<<<<<< HEAD
                         err_msg = error.get("message", "")
                         msg = "RPC error on %s: %s → backing off %.2fs"
                         logger.info(msg, state.provider.endpoint_uri, err_msg, state.backoff, extra=resp)
-=======
-                        msg = "RPC error on %s: backing off %.2fs"
-                        logger.info(msg, state.provider.endpoint_uri, state.backoff)
->>>>>>> bb598476
                         continue
 
                     # 4) on success, reset its backoff and re-schedule immediately
