"""Enums used in the derive_client module."""

from enum import Enum, IntEnum


class TxStatus(IntEnum):
    FAILED = 0  # confirmed and status == 0 (on-chain revert)
    SUCCESS = 1  # confirmed and status == 1
    PENDING = 2  # not yet confirmed, no receipt
    ERROR = 3  # local error, e.g. connection, invalid tx


class ChainID(IntEnum):
    ETH = 1
    OPTIMISM = 10
    DERIVE = LYRA = 957
    BASE = 8453
    MODE = 34443
    ARBITRUM = 42161
    BLAST = 81457

    @classmethod
    def _missing_(cls, value):
        try:
            int_value = int(value)
            return next(member for member in cls if member == int_value)
        except (ValueError, TypeError, StopIteration):
            return super()._missing_(value)


class RPCEndPoints(Enum):
    ETH = "https://eth.drpc.org"
    OPTIMISM = "https://optimism.drpc.org"
    BASE = "https://base.drpc.org"
    MODE = "https://mode.drpc.org"
    ARBITRUM = "https://arbitrum.drpc.org"
    BLAST = "https://blast.drpc.org"
    DERIVE = LYRA = "https://rpc.lyra.finance"


class SessionKeyScope(Enum):
    ADMIN = "admin"
    ACCOUNT = "account"
    READ_ONLY = "read_only"


class MainnetCurrency(Enum):
    BTC = "BTC"
    ETH = "ETH"


class MarginType(Enum):
    SM = "SM"
    PM = "PM"
    PM2 = "PM2"


class InstrumentType(Enum):
    """Instrument types."""

    ERC20 = "erc20"
    OPTION = "option"
    PERP = "perp"


class UnderlyingCurrency(Enum):
    """Underlying currencies."""

    ETH = "eth"
    BTC = "btc"
    USDC = "usdc"
    LBTC = "lbtc"
    WEETH = "weeth"
    OP = "op"
    DRV = "drv"
    rswETH = "rseeth"
    rsETH = "rseth"
    DAI = "dai"
    USDT = "usdt"


class Currency(Enum):
    """Depositable currencies"""

    weETH = "weETH"
    rswETH = "rswETH"
    rsETH = "rsETH"
    USDe = "USDe"
    deUSD = "deUSD"
    PYUSD = "PYUSD"
    sUSDe = "sUSDe"
    SolvBTC = "SolvBTC"
    SolvBTCBBN = "SolvBTCBBN"
    LBTC = "LBTC"
    OP = "OP"
    DAI = "DAI"
    sDAI = "sDAI"
    cbBTC = "cbBTC"
    eBTC = "eBTC"
<<<<<<< HEAD
    AAVE = "AAVE"
    OLAS = "OLAS"

    # not in prod_lyra_addresses.json
    DRV = "DRV"

=======
    SNX = "SNX"
>>>>>>> d2fa79aa
    # old style deposits
    WBTC = "WBTC"
    WETH = "WETH"
    USDC = "USDC"
    USDT = "USDT"
    wstETH = "wstETH"
    USDCe = "USDC.e"


class OrderSide(Enum):
    """Order sides."""

    BUY = "buy"
    SELL = "sell"


class OrderType(Enum):
    """Order types."""

    LIMIT = "limit"
    MARKET = "market"


class OrderStatus(Enum):
    """Order statuses."""

    OPEN = "open"
    FILLED = "filled"
    REJECTED = "rejected"
    CANCELLED = "cancelled"
    EXPIRED = "expired"


class TimeInForce(Enum):
    """Time in force."""

    GTC = "gtc"
    IOC = "ioc"
    FOK = "fok"
    POST_ONLY = "post_only"


class Environment(Enum):
    """Environment."""

    PROD = "prod"
    TEST = "test"


class SubaccountType(Enum):
    """
    Type of sub account
    """

    STANDARD = "standard"
    PORTFOLIO = "portfolio"


class CollateralAsset(Enum):
    """Asset types."""

    USDC = "usdc"
    WEETH = "weeth"
    LBTC = "lbtc"


class ActionType(Enum):
    """Action types."""

    DEPOSIT = "deposit"
    TRANSFER = "transfer"


class RfqStatus(Enum):
    """RFQ statuses."""

    OPEN = "open"<|MERGE_RESOLUTION|>--- conflicted
+++ resolved
@@ -97,16 +97,12 @@
     sDAI = "sDAI"
     cbBTC = "cbBTC"
     eBTC = "eBTC"
-<<<<<<< HEAD
     AAVE = "AAVE"
     OLAS = "OLAS"
 
     # not in prod_lyra_addresses.json
     DRV = "DRV"
 
-=======
-    SNX = "SNX"
->>>>>>> d2fa79aa
     # old style deposits
     WBTC = "WBTC"
     WETH = "WETH"
@@ -114,6 +110,7 @@
     USDT = "USDT"
     wstETH = "wstETH"
     USDCe = "USDC.e"
+    SNX = "SNX"
 
 
 class OrderSide(Enum):
