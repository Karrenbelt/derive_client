--- conflicted
+++ resolved
@@ -18,11 +18,8 @@
 eth-account = ">=0.13"
 derive-action-signing = "^0.0.12"
 pydantic = "^2.11.3"
-<<<<<<< HEAD
+aiolimiter = "^1.2.1"
 returns = "^0.26.0"
-=======
-aiolimiter = "^1.2.1"
->>>>>>> 5f6d606a
 
 [tool.poetry.scripts]
 drv = "derive_client.cli:cli"
