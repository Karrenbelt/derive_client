--- conflicted
+++ resolved
@@ -7,11 +7,7 @@
 packages = [{ include = "derive_client" }]
 
 [tool.poetry.dependencies]
-<<<<<<< HEAD
 python = ">=3.9,<=3.12"
-=======
-python = ">=3.9,<3.13"
->>>>>>> 9fd29163
 requests = "^2"
 web3 = { version = ">=6,<8" }
 websocket-client = ">=0.32.0,<1"
