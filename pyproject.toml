--- conflicted
+++ resolved
@@ -1,11 +1,6 @@
 [tool.poetry]
-<<<<<<< HEAD
-name = "lyra"
-version = "0.1.1"
-=======
 name = "lyra-client"
 version = "0.1.2"
->>>>>>> 2eec3678
 description = ""
 authors = ["8baller <8ball030@gmail.com>"]
 readme = "README.md"
