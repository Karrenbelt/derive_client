"""
Simple demo script to show how to get a list of subaccounts.

This script is equivalent to the test_fetch_first_subaccount() test in tests/test_main.py.
"""

from pathlib import Path

import click

from derive_client.clients import HttpClient as DeriveClient
<<<<<<< HEAD
from derive_client.custom_types import Environment
=======
from derive_client.data_types import Environment
>>>>>>> 395e61d7


@click.command()
@click.option('--signer-key-path', required=True, type=Path, help='Path to signer key file')
@click.option('--derive-sc-wallet', required=True, help='Derive SC wallet address')
def main(signer_key_path: Path, derive_sc_wallet: str):
    """
    Demonstrate fetching subaccounts from the derive client.
    """

    if not signer_key_path.exists():
        click.echo(f"Signer key file not found: {signer_key_path}")

    client = DeriveClient(
        private_key=signer_key_path.read_text(),
        wallet=derive_sc_wallet,
        env=Environment.PROD,
    )
    subaccounts = client.fetch_subaccounts()
    for subaccount in subaccounts:
        print(subaccount)

    subaccounts = client.fetch_subaccounts()
    for subaccount in subaccounts['subaccount_ids']:
        client.subaccount_id = subaccount
        print(f"Subaccount ID: {subaccount}")
        client.cancel_all()
    print(subaccounts)


if __name__ == '__main__':
    main()<|MERGE_RESOLUTION|>--- conflicted
+++ resolved
@@ -9,11 +9,7 @@
 import click
 
 from derive_client.clients import HttpClient as DeriveClient
-<<<<<<< HEAD
-from derive_client.custom_types import Environment
-=======
 from derive_client.data_types import Environment
->>>>>>> 395e61d7
 
 
 @click.command()
